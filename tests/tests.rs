--- conflicted
+++ resolved
@@ -26,17 +26,6 @@
 #[cfg(feature = "http3")]
 mod common;
 
-<<<<<<< HEAD
-fn run<'a>(args: impl Iterator<Item = &'a str>) {
-    let opts = oha::Opts::parse_from(["oha", "--no-tui"].into_iter().chain(args));
-
-    tokio::runtime::Builder::new_current_thread()
-        .enable_all()
-        .build()
-        .unwrap()
-        .block_on(async { oha::run(opts).await })
-        .unwrap();
-=======
 async fn run<'a>(args: impl Iterator<Item = &'a str>) {
     let opts = oha::Opts::parse_from(
         ["oha", "--no-tui", "--output-format", "quiet"]
@@ -45,7 +34,6 @@
     );
 
     oha::run(opts).await.unwrap();
->>>>>>> b6521f46
 }
 
 // Port 5111- is reserved for testing
@@ -357,28 +345,9 @@
     let (listener, port) = bind_port_and_increment().await;
     tokio::spawn(async { axum::serve(listener, app).await });
 
-<<<<<<< HEAD
-    // let args: Vec<String> = args.iter().map(|s| s.to_string()).collect();
-    let url = format!("http://127.0.0.1:{port}");
-
-    run(args.iter().map(|s| *s).chain(std::iter::once(url.as_str())));
-    /*
-    tokio::task::spawn_blocking(move || {
-        assert_cmd::cargo::cargo_bin_cmd!()
-            .args(["--no-tui"])
-            .args(args)
-            .arg(format!("http://127.0.0.1:{port}"))
-            .assert()
-            .success();
-    })
-    .await
-    .unwrap();
-    */
-=======
     let mut args: Vec<String> = args.iter().map(|s| s.to_string()).collect();
     args.push(format!("http://127.0.0.1:{port}"));
     run(args.iter().map(|s| s.as_str())).await;
->>>>>>> b6521f46
 
     let mut count = 0;
     while let Ok(Some(())) = rx.try_recv() {

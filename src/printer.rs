--- conflicted
+++ resolved
@@ -63,17 +63,10 @@
         const LATENCY_RED_THRESHOLD: f64 = 0.4;
 
         if self.color_enabled {
-<<<<<<< HEAD
-            if label <= 0.3 {
+            if label <= LATENCY_YELLOW_THRESHOLD {
                 text.with(colors::FASTEST)
-            } else if label <= 0.8 {
+            } else if label <= LATENCY_RED_THRESHOLD {
                 text.with(colors::AVERAGE)
-=======
-            if label <= LATENCY_YELLOW_THRESHOLD {
-                text.green()
-            } else if label <= LATENCY_RED_THRESHOLD {
-                text.yellow()
->>>>>>> 5ffcf2ff
             } else {
                 text.with(colors::SLOWEST)
             }
